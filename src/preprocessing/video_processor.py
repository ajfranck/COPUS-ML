--- conflicted
+++ resolved
@@ -10,20 +10,6 @@
 
 
 logging.basicConfig(
-<<<<<<< HEAD
-    level=logging.INFO,
-    format='%(asctime)s - %(levelname)s - %(message)s'
-)
-logger = logging.getLogger(__name__)
-
-class VideoProcessor:
-
-    def __init__(self, 
-                raw_video_dir: str = "data/raw/videos",
-                processed_dir: str = "data/processed",
-                splice_duration: int = 120,
-                buffer_duration: int = 10):
-=======
     level=logging.INFO, format="%(asctime)s - %(levelname)s - %(message)s"
 )
 logger = logging.getLogger(__name__)
@@ -353,5 +339,4 @@
 
 
 if __name__ == "__main__":
-    main()
->>>>>>> db799a26
+    main()